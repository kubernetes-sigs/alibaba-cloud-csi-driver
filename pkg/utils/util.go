--- conflicted
+++ resolved
@@ -705,7 +705,6 @@
 	return ""
 }
 
-<<<<<<< HEAD
 // ConnectorRun Run shell command with host connector
 // host connector is daemon running in host.
 func ConnectorRun(cmd string) (string, error) {
@@ -730,7 +729,8 @@
 		return respstr, nil
 	}
 	return response, errors.New("oss connector exec command error:" + response)
-=======
+}
+
 // AppendJSONData append map data to json file.
 func AppendJSONData(dataFilePath string, appData map[string]string) error {
 	curData, err := loadJSONData(dataFilePath)
@@ -771,5 +771,4 @@
 		return true
 	}
 	return false
->>>>>>> 029315ca
 }