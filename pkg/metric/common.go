--- conflicted
+++ resolved
@@ -47,6 +47,7 @@
 
 const (
 	diskStatsFileName = "diskstats"
+	nfsStatsFileName = "/proc/self/mountstats"
 )
 
 const (
@@ -96,79 +97,4 @@
 		value *= d.factor
 	}
 	return prometheus.MustNewConstMetric(d.desc, d.valueType, value, labels...)
-<<<<<<< HEAD
-=======
-}
-
-func updateMap(clientSet *kubernetes.Clientset, lastPvStorageInfoMap *map[string]storageInfo, jsonPaths []string, deriverName string, keyword string) {
-	thisPvStorageInfoMap := make(map[string]storageInfo, 0)
-	cmd := "mount | grep csi | grep " + keyword
-	line, err := utils.Run(cmd)
-	if err != nil && strings.Contains(err.Error(), "with out: , with error:") {
-		updateStorageInfoMap(clientSet, thisPvStorageInfoMap, lastPvStorageInfoMap)
-		return
-	}
-	if err != nil {
-		logrus.Errorf("Execute cmd %s is failed, err: %s", cmd, err)
-		return
-	}
-	for _, path := range jsonPaths {
-		//Get disk pvName
-		pvName, diskID, err := getVolumeInfoByJSON(path, deriverName)
-		if err != nil {
-			if err.Error() != "VolumeType is not the expected type" {
-				logrus.Errorf("Get volume info by path %s is failed, err:%s", path, err)
-			}
-			continue
-		}
-
-		if !strings.Contains(line, pvName) {
-			continue
-		}
-
-		deviceName, err := getDeviceByVolumeID(pvName, diskID)
-		if err != nil {
-			logrus.Errorf("Get dev name by diskID %s is failed, err:%s", diskID, err)
-			continue
-		}
-		strorageInfo := storageInfo{
-			DiskID:      diskID,
-			DeviceName:  deviceName,
-			VolDataPath: path,
-		}
-		thisPvStorageInfoMap[pvName] = strorageInfo
-	}
-
-	//If there is a change: add, modify, delete
-	updateStorageInfoMap(clientSet, thisPvStorageInfoMap, lastPvStorageInfoMap)
-}
-
-func updateStorageInfoMap(clientSet *kubernetes.Clientset, thisPvStorageInfoMap map[string]storageInfo, lastPvStorageInfoMap *map[string]storageInfo) {
-	for pv, thisInfo := range thisPvStorageInfoMap {
-		lastInfo, ok := (*lastPvStorageInfoMap)[pv]
-		// add and modify
-		if !ok || thisInfo.VolDataPath != lastInfo.VolDataPath {
-			pvcNamespace, pvcName, err := getPvcByPvName(clientSet, pv)
-			if err != nil {
-				logrus.Errorf("Get pvc by pv %s is failed, err:%s", pv, err.Error())
-				continue
-			}
-			updateInfo := storageInfo{
-				DiskID:       thisInfo.DiskID,
-				VolDataPath:  thisInfo.VolDataPath,
-				DeviceName:   thisInfo.DeviceName,
-				PvcName:      pvcName,
-				PvcNamespace: pvcNamespace,
-			}
-			(*lastPvStorageInfoMap)[pv] = updateInfo
-		}
-	}
-	//if pv exist thisPvStorageInfoMap and not exist lastPvStorageInfoMap, pv should be deleted
-	for lastPv := range *lastPvStorageInfoMap {
-		_, ok := thisPvStorageInfoMap[lastPv]
-		if !ok {
-			delete(*lastPvStorageInfoMap, lastPv)
-		}
-	}
->>>>>>> 8247cc64
 }