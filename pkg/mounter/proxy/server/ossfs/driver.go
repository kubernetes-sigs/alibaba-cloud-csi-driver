package ossfs

import (
	"bytes"
	"context"
	"errors"
	"fmt"
	"io"
	"os"
	"os/exec"
	"sync"
	"syscall"
	"time"

	"golang.org/x/sys/unix"

	"github.com/kubernetes-sigs/alibaba-cloud-csi-driver/pkg/mounter"
	"github.com/kubernetes-sigs/alibaba-cloud-csi-driver/pkg/mounter/interceptors"
	"github.com/kubernetes-sigs/alibaba-cloud-csi-driver/pkg/mounter/proxy"
	"github.com/kubernetes-sigs/alibaba-cloud-csi-driver/pkg/mounter/proxy/server"
	"k8s.io/apimachinery/pkg/util/wait"
	"k8s.io/klog/v2"
	"k8s.io/mount-utils"
)

func init() {
	server.RegisterDriver(NewDriver())
}

// Driver manages ossfs mounts and their monitoring
type Driver struct {
	mounter.Mounter
	pids           *sync.Map
	monitorManager *server.MountMonitorManager
	wg             sync.WaitGroup
}

func NewDriver() *Driver {
	driver := &Driver{
		pids:           new(sync.Map),
		monitorManager: server.NewMountMonitorManager(),
	}
	m := &extendedMounter{
		driver:    driver,
		Interface: mount.NewWithoutSystemd(""),
	}
	driver.Mounter = mounter.NewForMounter(
		m,
		interceptors.OssfsSecretInterceptor,
		interceptors.OssfsMonitorInterceptor,
	)
	return driver
}

func (h *Driver) Name() string {
	return "ossfs"
}

func (h *Driver) Fstypes() []string {
	return []string{"ossfs"}
}

func (h *Driver) Mount(ctx context.Context, req *proxy.MountRequest) error {
	return h.ExtendedMount(ctx, &mounter.MountOperation{
		Source:      req.Source,
		Target:      req.Target,
		FsType:      req.Fstype,
		Options:     req.Options,
		Secrets:     req.Secrets,
		MetricsPath: req.MetricsPath,
		VolumeID:    req.VolumeID,
	})
}

func (h *Driver) Init() {}

func (h *Driver) Terminate() {
	// Stop all mount monitoring
	h.monitorManager.StopAllMonitoring()

	// terminate all running ossfs
	h.pids.Range(func(key, value any) bool {
		err := value.(*exec.Cmd).Process.Signal(syscall.SIGTERM)
		if err != nil {
			klog.ErrorS(err, "Failed to terminate ossfs", "pid", key)
		}
		klog.V(4).InfoS("Sended sigterm", "pid", key)
		return true
	})

	// wait all ossfs processes and monitoring goroutines to exit
	h.monitorManager.WaitForAllMonitoring()
	h.wg.Wait()
	klog.InfoS("All ossfs processes and monitoring goroutines exited")
}

type extendedMounter struct {
	driver *Driver
	mount.Interface
}

var _ mounter.Mounter = &extendedMounter{}

func (m *extendedMounter) ExtendedMount(ctx context.Context, op *mounter.MountOperation) error {
	options := op.Options
	target := op.Target

	args := mount.MakeMountArgs(op.Source, op.Target, "", options)
	args = append(args, op.Args...)
	args = append(args, "-f")

	var stderrBuf bytes.Buffer
	multiWriter := io.MultiWriter(os.Stderr, &stderrBuf)
	sw := server.NewSwitchableWriter(multiWriter)
	cmd := exec.Command("ossfs", args...)
	cmd.Stdout = os.Stdout
	cmd.Stderr = sw
	defer func() {
		sw.SwitchTarget(os.Stderr)
	}()

	err := cmd.Start()
	if err != nil {
		return fmt.Errorf("start ossfs failed: %w", err)
	}

	pid := cmd.Process.Pid
	klog.InfoS("Started ossfs", "pid", pid, "args", args)

	if dumpable := os.Getenv("SET_DUMPABLE"); dumpable == "true" {
		err = unix.Prctl(unix.PR_SET_DUMPABLE, 1, 0, 0, 0)
		if err != nil {
			klog.ErrorS(err, "Failed to set process as dumpable")
		}
	}

	// Wait for mount to complete
	ossfsExited := make(chan error, 1)
	m.driver.wg.Add(1)
	m.driver.pids.Store(pid, cmd)
	go func() {
		defer m.driver.wg.Done()
		defer m.driver.pids.Delete(pid)

		err := cmd.Wait()
		if err != nil {
			stderrContent := stderrBuf.String()
			if stderrContent != "" {
				err = fmt.Errorf("%w, with stderr: %s", err, stderrContent)
			}
			klog.ErrorS(err, "ossfs exited with error",
				"mountpoint", target,
				"pid", pid)
		} else {
			klog.InfoS("ossfs exited", "mountpoint", target, "pid", pid)
		}
		// Notify poll loop after metrics are updated
		ossfsExited <- err
		close(ossfsExited)
	}()

	err = wait.PollUntilContextCancel(ctx, time.Second, true, func(ctx context.Context) (done bool, err error) {
		select {
		case err := <-ossfsExited:
			if err != nil {
				return false, fmt.Errorf("ossfs exited: %w", err)
			}
			return false, fmt.Errorf("ossfs exited")
		default:
			notMnt, err := m.IsLikelyNotMountPoint(target)
			if err != nil {
				klog.ErrorS(err, "check mountpoint", "mountpoint", target)
				return false, nil
			}
			if !notMnt {
				klog.InfoS("Successfully mounted", "mountpoint", target)
				return true, nil
			}
			return false, nil
		}
	})

	if err == nil {
		op.MountResult = server.OssfsMountResult{
			PID:      pid,
			ExitChan: ossfsExited,
		}
		return nil
	}

	if wait.Interrupted(err) {
		// terminate ossfs process when timeout
		terr := cmd.Process.Signal(syscall.SIGTERM)
		if terr != nil {
			klog.ErrorS(err, "Failed to terminate ossfs", "pid", pid)
		}
		select {
		case <-ossfsExited:
		case <-time.After(time.Second * 2):
			kerr := cmd.Process.Kill()
			if kerr != nil && errors.Is(kerr, os.ErrProcessDone) {
				klog.ErrorS(err, "Failed to kill ossfs", "pid", pid)
			}
		}
	}
	// Process exit handling (including metrics) is done in the Wait goroutine.
	// Just return the error to caller to avoid double counting.
	return err
<<<<<<< HEAD
=======
}

func (h *Driver) Init() {}

func (h *Driver) Terminate() {
	// Stop all mount monitoring
	h.monitorManager.StopAllMonitoring()

	// terminate all running ossfs
	h.pids.Range(func(key, value any) bool {
		err := value.(*exec.Cmd).Process.Signal(syscall.SIGTERM)
		if err != nil {
			klog.ErrorS(err, "Failed to terminate ossfs", "pid", key)
		}
		klog.V(4).InfoS("Sent sigterm", "pid", key)
		return true
	})

	// wait all ossfs processes and monitoring goroutines to exit
	h.monitorManager.WaitForAllMonitoring()
	h.wg.Wait()
	klog.InfoS("All ossfs processes and monitoring goroutines exited")
>>>>>>> b96d65af
}<|MERGE_RESOLUTION|>--- conflicted
+++ resolved
@@ -84,7 +84,7 @@
 		if err != nil {
 			klog.ErrorS(err, "Failed to terminate ossfs", "pid", key)
 		}
-		klog.V(4).InfoS("Sended sigterm", "pid", key)
+		klog.V(4).InfoS("Sent sigterm", "pid", key)
 		return true
 	})
 
@@ -206,29 +206,4 @@
 	// Process exit handling (including metrics) is done in the Wait goroutine.
 	// Just return the error to caller to avoid double counting.
 	return err
-<<<<<<< HEAD
-=======
-}
-
-func (h *Driver) Init() {}
-
-func (h *Driver) Terminate() {
-	// Stop all mount monitoring
-	h.monitorManager.StopAllMonitoring()
-
-	// terminate all running ossfs
-	h.pids.Range(func(key, value any) bool {
-		err := value.(*exec.Cmd).Process.Signal(syscall.SIGTERM)
-		if err != nil {
-			klog.ErrorS(err, "Failed to terminate ossfs", "pid", key)
-		}
-		klog.V(4).InfoS("Sent sigterm", "pid", key)
-		return true
-	})
-
-	// wait all ossfs processes and monitoring goroutines to exit
-	h.monitorManager.WaitForAllMonitoring()
-	h.wg.Wait()
-	klog.InfoS("All ossfs processes and monitoring goroutines exited")
->>>>>>> b96d65af
 }