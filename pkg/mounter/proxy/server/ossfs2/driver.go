--- conflicted
+++ resolved
@@ -83,7 +83,7 @@
 		if err != nil {
 			klog.ErrorS(err, "Failed to terminate ossfs2", "pid", key)
 		}
-		klog.V(4).InfoS("Sended sigterm", "pid", key)
+		klog.V(4).InfoS("Sent sigterm", "pid", key)
 		return true
 	})
 
@@ -210,29 +210,4 @@
 	// Process exit handling (including metrics) is done in the Wait goroutine.
 	// Just return the error to caller to avoid double counting.
 	return err
-<<<<<<< HEAD
-=======
-}
-
-func (h *Driver) Init() {}
-
-func (h *Driver) Terminate() {
-	// Stop all mount monitoring
-	h.monitorManager.StopAllMonitoring()
-
-	// terminate all running ossfs2
-	h.pids.Range(func(key, value any) bool {
-		err := value.(*exec.Cmd).Process.Signal(syscall.SIGTERM)
-		if err != nil {
-			klog.ErrorS(err, "Failed to terminate ossfs2", "pid", key)
-		}
-		klog.V(4).InfoS("Sent sigterm", "pid", key)
-		return true
-	})
-
-	// wait all ossfs2 processes and monitoring goroutines to exit
-	h.monitorManager.WaitForAllMonitoring()
-	h.wg.Wait()
-	klog.InfoS("All ossfs2 processes and monitoring goroutines exited")
->>>>>>> b96d65af
 }